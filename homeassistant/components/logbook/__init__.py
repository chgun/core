--- conflicted
+++ resolved
@@ -329,21 +329,6 @@
                     "context_user_id": event.context.user_id,
                 }
 
-<<<<<<< HEAD
-            elif event.event_type == EVENT_SCRIPT_STARTED:
-                event_data = event.data
-                yield {
-                    "when": event.time_fired,
-                    "name": event_data.get(ATTR_NAME),
-                    "message": "started",
-                    "domain": "script",
-                    "entity_id": event_data.get(ATTR_ENTITY_ID),
-                    "context_id": event.context.id,
-                    "context_user_id": event.context.user_id,
-                }
-
-=======
->>>>>>> 1ffa8fcb
 
 def _get_related_entity_ids(session, entity_filter):
     timer_start = time.perf_counter()
