"""Support to serve the Home Assistant API as WSGI application."""
from ipaddress import ip_network
import logging
import os
import ssl
from traceback import extract_stack
from typing import Dict, Optional, cast

from aiohttp import web
from aiohttp.web_exceptions import HTTPMovedPermanently
import voluptuous as vol

from homeassistant.const import (
    EVENT_HOMEASSISTANT_START,
    EVENT_HOMEASSISTANT_STOP,
    SERVER_PORT,
)
from homeassistant.core import Event, HomeAssistant
from homeassistant.helpers import storage
import homeassistant.helpers.config_validation as cv
from homeassistant.loader import bind_hass
from homeassistant.setup import ATTR_COMPONENT, EVENT_COMPONENT_LOADED
import homeassistant.util as hass_util
from homeassistant.util import ssl as ssl_util

from .auth import setup_auth
from .ban import setup_bans
from .const import KEY_AUTHENTICATED, KEY_HASS, KEY_HASS_USER, KEY_REAL_IP  # noqa: F401
from .cors import setup_cors
from .real_ip import setup_real_ip
from .static import CACHE_HEADERS, CachingStaticResource
from .view import HomeAssistantView  # noqa: F401

# mypy: allow-untyped-defs, no-check-untyped-defs

DOMAIN = "http"

CONF_SERVER_HOST = "server_host"
CONF_SERVER_PORT = "server_port"
CONF_BASE_URL = "base_url"
CONF_SSL_CERTIFICATE = "ssl_certificate"
CONF_SSL_PEER_CERTIFICATE = "ssl_peer_certificate"
CONF_SSL_KEY = "ssl_key"
CONF_CORS_ORIGINS = "cors_allowed_origins"
CONF_USE_X_FORWARDED_FOR = "use_x_forwarded_for"
CONF_TRUSTED_PROXIES = "trusted_proxies"
CONF_LOGIN_ATTEMPTS_THRESHOLD = "login_attempts_threshold"
CONF_IP_BAN_ENABLED = "ip_ban_enabled"
CONF_SSL_PROFILE = "ssl_profile"

SSL_MODERN = "modern"
SSL_INTERMEDIATE = "intermediate"

_LOGGER = logging.getLogger(__name__)

DEFAULT_SERVER_HOST = "0.0.0.0"
DEFAULT_DEVELOPMENT = "0"
# To be able to load custom cards.
DEFAULT_CORS = "https://cast.home-assistant.io"
NO_LOGIN_ATTEMPT_THRESHOLD = -1

MAX_CLIENT_SIZE: int = 1024 ** 2 * 16

STORAGE_KEY = DOMAIN
STORAGE_VERSION = 1


HTTP_SCHEMA = vol.All(
    cv.deprecated(CONF_BASE_URL),
    vol.Schema(
        {
            vol.Optional(CONF_SERVER_HOST, default=DEFAULT_SERVER_HOST): cv.string,
            vol.Optional(CONF_SERVER_PORT, default=SERVER_PORT): cv.port,
            vol.Optional(CONF_BASE_URL): cv.string,
            vol.Optional(CONF_SSL_CERTIFICATE): cv.isfile,
            vol.Optional(CONF_SSL_PEER_CERTIFICATE): cv.isfile,
            vol.Optional(CONF_SSL_KEY): cv.isfile,
            vol.Optional(CONF_CORS_ORIGINS, default=[DEFAULT_CORS]): vol.All(
                cv.ensure_list, [cv.string]
            ),
            vol.Inclusive(CONF_USE_X_FORWARDED_FOR, "proxy"): cv.boolean,
            vol.Inclusive(CONF_TRUSTED_PROXIES, "proxy"): vol.All(
                cv.ensure_list, [ip_network]
            ),
            vol.Optional(
                CONF_LOGIN_ATTEMPTS_THRESHOLD, default=NO_LOGIN_ATTEMPT_THRESHOLD
            ): vol.Any(cv.positive_int, NO_LOGIN_ATTEMPT_THRESHOLD),
            vol.Optional(CONF_IP_BAN_ENABLED, default=True): cv.boolean,
            vol.Optional(CONF_SSL_PROFILE, default=SSL_MODERN): vol.In(
                [SSL_INTERMEDIATE, SSL_MODERN]
            ),
        }
    ),
)

CONFIG_SCHEMA = vol.Schema({DOMAIN: HTTP_SCHEMA}, extra=vol.ALLOW_EXTRA)


@bind_hass
async def async_get_last_config(hass: HomeAssistant) -> Optional[dict]:
    """Return the last known working config."""
    store = storage.Store(hass, STORAGE_VERSION, STORAGE_KEY)
    return cast(Optional[dict], await store.async_load())


class ApiConfig:
    """Configuration settings for API server."""

    def __init__(
        self,
        local_ip: str,
        host: str,
        port: Optional[int] = SERVER_PORT,
        use_ssl: bool = False,
    ) -> None:
        """Initialize a new API config object."""
        self.local_ip = local_ip
        self.host = host
        self.port = port
        self.use_ssl = use_ssl

        host = host.rstrip("/")
        if host.startswith(("http://", "https://")):
            self.deprecated_base_url = host
        elif use_ssl:
            self.deprecated_base_url = f"https://{host}"
        else:
            self.deprecated_base_url = f"http://{host}"

        if port is not None:
            self.deprecated_base_url += f":{port}"

    @property
    def base_url(self) -> str:
        """Proxy property to find caller of this deprecated property."""
        found_frame = None
        for frame in reversed(extract_stack()[:-1]):
            for path in ("custom_components/", "homeassistant/components/"):
                try:
                    index = frame.filename.index(path)

                    # Skip webhook from the stack
                    if frame.filename[index:].startswith(
                        "homeassistant/components/webhook/"
                    ):
                        continue

                    found_frame = frame
                    break
                except ValueError:
                    continue

            if found_frame is not None:
                break

        # Did not source from an integration? Hard error.
        if found_frame is None:
            raise RuntimeError(
                "Detected use of deprecated `base_url` property in the Home Assistant core. Please report this issue."
            )

        # If a frame was found, it originated from an integration
        if found_frame:
            start = index + len(path)
            end = found_frame.filename.index("/", start)

            integration = found_frame.filename[start:end]

            if path == "custom_components/":
                extra = " to the custom component author"
            else:
                extra = ""

            _LOGGER.warning(
                "Detected use of deprecated `base_url` property, use `homeassistant.helpers.network.get_url` method instead. Please report issue%s for %s using this method at %s, line %s: %s",
                extra,
                integration,
                found_frame.filename[index:],
                found_frame.lineno,
                found_frame.line.strip(),
            )

        return self.deprecated_base_url


async def async_setup(hass, config):
    """Set up the HTTP API and debug interface."""
    conf = config.get(DOMAIN)

    if conf is None:
        conf = HTTP_SCHEMA({})

    server_host = conf[CONF_SERVER_HOST]
    server_port = conf[CONF_SERVER_PORT]
    ssl_certificate = conf.get(CONF_SSL_CERTIFICATE)
    ssl_peer_certificate = conf.get(CONF_SSL_PEER_CERTIFICATE)
    ssl_key = conf.get(CONF_SSL_KEY)
    cors_origins = conf[CONF_CORS_ORIGINS]
    use_x_forwarded_for = conf.get(CONF_USE_X_FORWARDED_FOR, False)
    trusted_proxies = conf.get(CONF_TRUSTED_PROXIES, [])
    is_ban_enabled = conf[CONF_IP_BAN_ENABLED]
    login_threshold = conf[CONF_LOGIN_ATTEMPTS_THRESHOLD]
    ssl_profile = conf[CONF_SSL_PROFILE]

    server = HomeAssistantHTTP(
        hass,
        server_host=server_host,
        server_port=server_port,
        ssl_certificate=ssl_certificate,
        ssl_peer_certificate=ssl_peer_certificate,
        ssl_key=ssl_key,
        cors_origins=cors_origins,
        use_x_forwarded_for=use_x_forwarded_for,
        trusted_proxies=trusted_proxies,
        login_threshold=login_threshold,
        is_ban_enabled=is_ban_enabled,
        ssl_profile=ssl_profile,
    )

    startup_listeners = []

    async def stop_server(event: Event) -> None:
        """Stop the server."""
        await server.stop()

    async def start_server(event: Event) -> None:
        """Start the server."""
<<<<<<< HEAD

        for listener in startup_listeners:
            listener()

        hass.bus.async_listen_once(EVENT_HOMEASSISTANT_STOP, stop_server)

        await start_http_server_and_save_config(hass, dict(conf), server)

    startup_listeners.append(
=======

        for listener in startup_listeners:
            listener()

        hass.bus.async_listen_once(EVENT_HOMEASSISTANT_STOP, stop_server)

        await start_http_server_and_save_config(hass, dict(conf), server)

    async def async_wait_frontend_load(event: Event) -> None:
        """Wait for the frontend to load."""

        if event.data[ATTR_COMPONENT] != "frontend":
            return

        await start_server(event)

    startup_listeners.append(
        hass.bus.async_listen(EVENT_COMPONENT_LOADED, async_wait_frontend_load)
    )
    startup_listeners.append(
>>>>>>> eaa71d38
        hass.bus.async_listen(EVENT_HOMEASSISTANT_START, start_server)
    )

    hass.http = server

    host = conf.get(CONF_BASE_URL)
    local_ip = await hass.async_add_executor_job(hass_util.get_local_ip)

    if host:
        port = None
    elif server_host != DEFAULT_SERVER_HOST:
        host = server_host
        port = server_port
    else:
        host = local_ip
        port = server_port

    hass.config.api = ApiConfig(local_ip, host, port, ssl_certificate is not None)

    return True


class HomeAssistantHTTP:
    """HTTP server for Home Assistant."""

    def __init__(
        self,
        hass,
        ssl_certificate,
        ssl_peer_certificate,
        ssl_key,
        server_host,
        server_port,
        cors_origins,
        use_x_forwarded_for,
        trusted_proxies,
        login_threshold,
        is_ban_enabled,
        ssl_profile,
    ):
        """Initialize the HTTP Home Assistant server."""
        app = self.app = web.Application(
            middlewares=[], client_max_size=MAX_CLIENT_SIZE
        )
        app[KEY_HASS] = hass

        # This order matters
        setup_real_ip(app, use_x_forwarded_for, trusted_proxies)

        if is_ban_enabled:
            setup_bans(hass, app, login_threshold)

        setup_auth(hass, app)

        setup_cors(app, cors_origins)

        self.hass = hass
        self.ssl_certificate = ssl_certificate
        self.ssl_peer_certificate = ssl_peer_certificate
        self.ssl_key = ssl_key
        self.server_host = server_host
        self.server_port = server_port
        self.trusted_proxies = trusted_proxies
        self.is_ban_enabled = is_ban_enabled
        self.ssl_profile = ssl_profile
        self._handler = None
        self.runner = None
        self.site = None

    def register_view(self, view):
        """Register a view with the WSGI server.

        The view argument must be a class that inherits from HomeAssistantView.
        It is optional to instantiate it before registering; this method will
        handle it either way.
        """
        if isinstance(view, type):
            # Instantiate the view, if needed
            view = view()

        if not hasattr(view, "url"):
            class_name = view.__class__.__name__
            raise AttributeError(f'{class_name} missing required attribute "url"')

        if not hasattr(view, "name"):
            class_name = view.__class__.__name__
            raise AttributeError(f'{class_name} missing required attribute "name"')

        view.register(self.app, self.app.router)

    def register_redirect(self, url, redirect_to):
        """Register a redirect with the server.

        If given this must be either a string or callable. In case of a
        callable it's called with the url adapter that triggered the match and
        the values of the URL as keyword arguments and has to return the target
        for the redirect, otherwise it has to be a string with placeholders in
        rule syntax.
        """

        async def redirect(request):
            """Redirect to location."""
            raise HTTPMovedPermanently(redirect_to)

        self.app.router.add_route("GET", url, redirect)

    def register_static_path(self, url_path, path, cache_headers=True):
        """Register a folder or file to serve as a static path."""
        if os.path.isdir(path):
            if cache_headers:
                resource = CachingStaticResource
            else:
                resource = web.StaticResource
            self.app.router.register_resource(resource(url_path, path))
            return

        if cache_headers:

            async def serve_file(request):
                """Serve file from disk."""
                return web.FileResponse(path, headers=CACHE_HEADERS)

        else:

            async def serve_file(request):
                """Serve file from disk."""
                return web.FileResponse(path)

        self.app.router.add_route("GET", url_path, serve_file)

    async def start(self):
        """Start the aiohttp server."""
        if self.ssl_certificate:
            try:
                if self.ssl_profile == SSL_INTERMEDIATE:
                    context = ssl_util.server_context_intermediate()
                else:
                    context = ssl_util.server_context_modern()
                await self.hass.async_add_executor_job(
                    context.load_cert_chain, self.ssl_certificate, self.ssl_key
                )
            except OSError as error:
                _LOGGER.error(
                    "Could not read SSL certificate from %s: %s",
                    self.ssl_certificate,
                    error,
                )
                return

            if self.ssl_peer_certificate:
                context.verify_mode = ssl.CERT_REQUIRED
                await self.hass.async_add_executor_job(
                    context.load_verify_locations, self.ssl_peer_certificate
                )

        else:
            context = None

        # Aiohttp freezes apps after start so that no changes can be made.
        # However in Home Assistant components can be discovered after boot.
        # This will now raise a RunTimeError.
        # To work around this we now prevent the router from getting frozen
        # pylint: disable=protected-access
        self.app._router.freeze = lambda: None

        self.runner = web.AppRunner(self.app)
        await self.runner.setup()
        self.site = web.TCPSite(
            self.runner, self.server_host, self.server_port, ssl_context=context
        )
        try:
            await self.site.start()
        except OSError as error:
            _LOGGER.error(
                "Failed to create HTTP server at port %d: %s", self.server_port, error
            )

    async def stop(self):
        """Stop the aiohttp server."""
        await self.site.stop()
        await self.runner.cleanup()


async def start_http_server_and_save_config(
    hass: HomeAssistant, conf: Dict, server: HomeAssistantHTTP
) -> None:
    """Startup the http server and save the config."""
    await server.start()  # type: ignore

    # If we are set up successful, we store the HTTP settings for safe mode.
    store = storage.Store(hass, STORAGE_VERSION, STORAGE_KEY)

    if CONF_TRUSTED_PROXIES in conf:
        conf[CONF_TRUSTED_PROXIES] = [
            str(ip.network_address) for ip in conf[CONF_TRUSTED_PROXIES]
        ]

    await store.async_save(conf)<|MERGE_RESOLUTION|>--- conflicted
+++ resolved
@@ -225,17 +225,6 @@
 
     async def start_server(event: Event) -> None:
         """Start the server."""
-<<<<<<< HEAD
-
-        for listener in startup_listeners:
-            listener()
-
-        hass.bus.async_listen_once(EVENT_HOMEASSISTANT_STOP, stop_server)
-
-        await start_http_server_and_save_config(hass, dict(conf), server)
-
-    startup_listeners.append(
-=======
 
         for listener in startup_listeners:
             listener()
@@ -256,7 +245,6 @@
         hass.bus.async_listen(EVENT_COMPONENT_LOADED, async_wait_frontend_load)
     )
     startup_listeners.append(
->>>>>>> eaa71d38
         hass.bus.async_listen(EVENT_HOMEASSISTANT_START, start_server)
     )
 
